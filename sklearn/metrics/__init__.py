--- conflicted
+++ resolved
@@ -9,11 +9,8 @@
                 precision_recall_curve, explained_variance_score, r2_score, \
                 zero_one, mean_square_error, hinge_loss
 
-<<<<<<< HEAD
 from . import cluster
-=======
 from .cluster import adjusted_rand_score
->>>>>>> c0881f74
 from .cluster import homogeneity_completeness_v_measure
 from .cluster import homogeneity_score
 from .cluster import completeness_score
