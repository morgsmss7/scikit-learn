"""
General tests for all estimators in sklearn.
"""

# Authors: Andreas Mueller <amueller@ais.uni-bonn.de>
#          Gael Varoquaux gael.varoquaux@normalesup.org
# License: BSD 3 clause
from __future__ import print_function

import os
import warnings
import sys
import pkgutil
import struct

from sklearn.externals.six import PY3
from sklearn.externals.six.moves import zip
from sklearn.utils.testing import assert_false, clean_warning_registry
from sklearn.utils.testing import all_estimators
from sklearn.utils.testing import assert_greater
from sklearn.utils.testing import assert_in
from sklearn.utils.testing import SkipTest
<<<<<<< HEAD
from sklearn.utils.testing import check_skip_travis
=======
>>>>>>> 09dc09a1
from sklearn.utils.testing import ignore_warnings

import sklearn
from sklearn.preprocessing import StandardScaler
from sklearn.datasets import make_classification
from sklearn.cluster.bicluster import BiclusterMixin

from sklearn.cross_validation import train_test_split
from sklearn.linear_model.base import LinearClassifierMixin
from sklearn.utils.estimator_checks import (
    check_dtype_object,
    check_parameters_default_constructible,
    check_estimator_sparse_data,
    check_estimators_dtypes,
    check_transformer,
    check_clustering,
    check_clusterer_compute_labels_predict,
    check_regressors_int,
    check_regressors_train,
    check_regressors_pickle,
    check_transformer_pickle,
    check_transformers_unfitted,
    check_estimators_empty_data_messages,
    check_estimators_nan_inf,
    check_estimators_unfitted,
    check_classifiers_one_label,
    check_classifiers_train,
    check_classifiers_classes,
    check_classifiers_input_shapes,
    check_classifiers_pickle,
    check_class_weight_classifiers,
    check_class_weight_auto_classifiers,
    check_class_weight_auto_linear_classifier,
    check_estimators_overwrite_params,
    check_estimators_partial_fit_n_features,
    check_sparsify_coefficients,
    check_classifier_data_not_an_array,
    check_regressor_data_not_an_array,
    check_transformer_data_not_an_array,
    check_transformer_n_iter,
    check_fit_score_takes_y,
    check_non_transformer_estimators_n_iter,
    check_pipeline_consistency,
    CROSS_DECOMPOSITION)


<<<<<<< HEAD
class NotAnArray(object):
    " An object that is convertable to an array"

    def __init__(self, data):
        self.data = data

    def __array__(self, dtype=None):
        return self.data


def multioutput_estimator_convert_y_2d(name, y):
    # Estimators in mono_output_task_error raise ValueError if y is of 1-D
    # Convert into a 2-D y for those estimators.
    if name in (['MultiTaskElasticNetCV', 'MultiTaskLassoCV',
                 'MultiTaskLasso', 'MultiTaskElasticNet']):
        return y[:, np.newaxis]
    return y
=======
def test_all_estimator_no_base_class():
    # test that all_estimators doesn't find abstract classes.
    for name, Estimator in all_estimators():
        msg = ("Base estimators such as {0} should not be included"
               " in all_estimators").format(name)
        assert_false(name.lower().startswith('base'), msg=msg)
>>>>>>> 09dc09a1


def test_all_estimators():
    # Test that estimators are default-constructible, clonable
    # and have working repr.
    estimators = all_estimators(include_meta_estimators=True)

    # Meta sanity-check to make sure that the estimator introspection runs
    # properly
    assert_greater(len(estimators), 0)

    for name, Estimator in estimators:
        # some can just not be sensibly default constructed
        yield check_parameters_default_constructible, name, Estimator


def test_non_meta_estimators():
    # input validation etc for non-meta estimators
    estimators = all_estimators()
    for name, Estimator in estimators:
        if issubclass(Estimator, BiclusterMixin):
            continue
        if name.endswith("HMM") or name.startswith("_"):
            continue
<<<<<<< HEAD
        yield check_transformer, name, Transformer, X, y


def _is_32bit():
    """Detect if process is 32bit Python."""
    return struct.calcsize('P') * 8 == 32


def check_transformer(name, Transformer, X, y):
    if name in ('CCA', 'LocallyLinearEmbedding', 'KernelPCA') and _is_32bit():
        # Those transformers yield non-deterministic output when executed on
        # a 32bit Python. The same transformers are stable on 64bit Python.
        # FIXME: try to isolate a minimalistic reproduction case only depending
        # on numpy & scipy and/or maybe generate a test dataset that does not
        # cause such unstable behaviors.
        msg = name + ' is non deterministic on 32bit Python'
        raise SkipTest(msg)

    n_samples, n_features = X.shape
    # catch deprecation warnings
    with warnings.catch_warnings(record=True):
        transformer = Transformer()
    set_random_state(transformer)
    if hasattr(transformer, 'compute_importances'):
        transformer.compute_importances = True

    if name == 'SelectKBest':
        # SelectKBest has a default of k=10
        # which is more feature than we have.
        transformer.k = 1
    elif name in ['GaussianRandomProjection',
                  'SparseRandomProjection']:
        # Due to the jl lemma and very few samples, the number
        # of components of the random matrix projection will be greater
        # than the number of features.
        # So we impose a smaller number (avoid "auto" mode)
        transformer.n_components = 1
    elif name == "MiniBatchDictionaryLearning":
        transformer.set_params(n_iter=5)    # default = 1000

    elif name == "KernelPCA":
        transformer.remove_zero_eig = False
=======
        if name not in CROSS_DECOMPOSITION:
            yield check_estimators_dtypes, name, Estimator
            yield check_fit_score_takes_y, name, Estimator
            yield check_dtype_object, name, Estimator
>>>>>>> 09dc09a1

            # Check that all estimator yield informative messages when
            # trained on empty datasets
            yield check_estimators_empty_data_messages, name, Estimator

        if name not in CROSS_DECOMPOSITION + ['SpectralEmbedding']:
            # SpectralEmbedding is non-deterministic,
            # see issue #4236
            yield check_pipeline_consistency, name, Estimator

        if name not in CROSS_DECOMPOSITION + ['Imputer']:
            # Test that all estimators check their input for NaN's and infs
            yield check_estimators_nan_inf, name, Estimator

        if name not in CROSS_DECOMPOSITION + ['GaussianProcess']:
            # FIXME!
            # in particular GaussianProcess!
            yield check_estimators_overwrite_params, name, Estimator
        if hasattr(Estimator, 'sparsify'):
            yield check_sparsify_coefficients, name, Estimator

        yield check_estimator_sparse_data, name, Estimator


def test_transformers():
    # test if transformers do something sensible on training set
    # also test all shapes / shape errors
    transformers = all_estimators(type_filter='transformer')
    for name, Transformer in transformers:
        # All transformers should either deal with sparse data or raise an
        # exception with type TypeError and an intelligible error message
        yield check_transformer_pickle, name, Transformer
        if name not in ['AdditiveChi2Sampler', 'Binarizer', 'Normalizer',
                        'PLSCanonical', 'PLSRegression', 'CCA', 'PLSSVD']:
            yield check_transformer_data_not_an_array, name, Transformer
        # these don't actually fit the data, so don't raise errors
        if name not in ['AdditiveChi2Sampler', 'Binarizer', 'Normalizer']:
            # basic tests
            yield check_transformer, name, Transformer
            yield check_transformers_unfitted, name, Transformer


def test_clustering():
    # test if clustering algorithms do something sensible
    # also test all shapes / shape errors
    clustering = all_estimators(type_filter='cluster')
    for name, Alg in clustering:
        # test whether any classifier overwrites his init parameters during fit
        yield check_clusterer_compute_labels_predict, name, Alg
        if name not in ('WardAgglomeration', "FeatureAgglomeration"):
            # this is clustering on the features
            # let's not test that here.
            yield check_clustering, name, Alg
            yield check_estimators_partial_fit_n_features, name, Alg


def test_classifiers():
    # test if classifiers can cope with non-consecutive classes
    classifiers = all_estimators(type_filter='classifier')
    for name, Classifier in classifiers:
        # test classfiers can handle non-array data
        yield check_classifier_data_not_an_array, name, Classifier
        # test classifiers trained on a single label always return this label
        yield check_classifiers_one_label, name, Classifier
        yield check_classifiers_classes, name, Classifier
        yield check_classifiers_pickle, name, Classifier
        yield check_estimators_partial_fit_n_features, name, Classifier
        # basic consistency testing
        yield check_classifiers_train, name, Classifier
        if (name not in ["MultinomialNB", "LabelPropagation", "LabelSpreading"]
            # TODO some complication with -1 label
                and name not in ["DecisionTreeClassifier",
                                 "ExtraTreeClassifier"]):
                # We don't raise a warning in these classifiers, as
                # the column y interface is used by the forests.

            # test if classifiers can cope with y.shape = (n_samples, 1)
            yield check_classifiers_input_shapes, name, Classifier
        # test if NotFittedError is raised
        yield check_estimators_unfitted, name, Classifier


<<<<<<< HEAD
def test_classifiers_pickle():
    # test if classifiers do something sensible on training set
    # also test all shapes / shape errors
    classifiers = all_estimators(type_filter='classifier')
    X_m, y_m = make_blobs(random_state=0)
    X_m, y_m = shuffle(X_m, y_m, random_state=7)
    X_m = StandardScaler().fit_transform(X_m)
    # generate binary problem from multi-class one
    y_b = y_m[y_m != 2]
    X_b = X_m[y_m != 2]
    for (X, y) in [(X_m, y_m), (X_b, y_b)]:
        # do it once with binary, once with multiclass
        n_samples, n_features = X.shape
        for name, Classifier in classifiers:
            if name in dont_test:
                continue
            if name in ['MultinomialNB', 'BernoulliNB']:
                # TODO also test these!
                continue
            yield check_classifiers_pickle, name, Classifier, X, y


def check_classifiers_pickle(name, Classifier, X, y):
    # catch deprecation warnings
    with warnings.catch_warnings(record=True):
        classifier = Classifier()
    # raises error on malformed input for fit
    assert_raises(ValueError, classifier.fit, X, y[:-1])

    # fit
    classifier.fit(X, y)
    y_pred = classifier.predict(X)
    pickled_classifier = pickle.dumps(classifier)
    unpickled_classifier = pickle.loads(pickled_classifier)
    pickled_y_pred = unpickled_classifier.predict(X)

    assert_array_almost_equal(pickled_y_pred, y_pred)


BOSTON = None


def _boston_subset(n_samples=200):
    global BOSTON
    if BOSTON is None:
        boston = load_boston()
        X, y = boston.data, boston.target
        X, y = shuffle(X, y, random_state=0)
        X, y = X[:n_samples], y[:n_samples]
        X = StandardScaler().fit_transform(X)
        BOSTON = X, y
    return BOSTON


def test_regressors_int():
    # test if regressors can cope with integer labels (by converting them to
    # float)
    regressors = all_estimators(type_filter='regressor')
    X, _ = _boston_subset()
    X = X[:50]
    rnd = np.random.RandomState(0)
    y = rnd.randint(3, size=X.shape[0])
    for name, Regressor in regressors:
        if name in dont_test or name in ('CCA'):
            continue
        elif name in ('OrthogonalMatchingPursuitCV'):
            # FIXME: This test is unstable on Travis, see issue #3190.
            check_skip_travis()
        yield (check_regressors_int, name, Regressor, X,
               multioutput_estimator_convert_y_2d(name, y))


def check_regressors_int(name, Regressor, X, y):
    rnd = np.random.RandomState(0)
    # catch deprecation warnings
    with warnings.catch_warnings(record=True):
        # separate estimators to control random seeds
        regressor_1 = Regressor()
        regressor_2 = Regressor()
    set_random_state(regressor_1)
    set_random_state(regressor_2)

    if name in ('_PLS', 'PLSCanonical', 'PLSRegression'):
        y_ = np.vstack([y, 2 * y + rnd.randint(2, size=len(y))])
        y_ = y_.T
    else:
        y_ = y

    # fit
    regressor_1.fit(X, y_)
    pred1 = regressor_1.predict(X)
    regressor_2.fit(X, y_.astype(np.float))
    pred2 = regressor_2.predict(X)
    assert_array_almost_equal(pred1, pred2, 2, name)


def test_regressors_train():
    regressors = all_estimators(type_filter='regressor')
    # TODO: test with intercept
    # TODO: test with multiple responses
    X, y = _boston_subset()
    y = StandardScaler().fit_transform(y)   # X is already scaled
    for name, Regressor in regressors:
        if name in dont_test:
            continue
        yield (check_regressors_train, name, Regressor, X,
               multioutput_estimator_convert_y_2d(name, y))


def check_regressors_train(name, Regressor, X, y):
    if name == 'OrthogonalMatchingPursuitCV':
        # FIXME: This test is unstable on Travis, see issue #3190.
        check_skip_travis()
    rnd = np.random.RandomState(0)
    # catch deprecation warnings
    with warnings.catch_warnings(record=True):
        regressor = Regressor()
    if not hasattr(regressor, 'alphas') and hasattr(regressor, 'alpha'):
        # linear regressors need to set alpha, but not generalized CV ones
        regressor.alpha = 0.01

    # raises error on malformed input for fit
    assert_raises(ValueError, regressor.fit, X, y[:-1])
    # fit
    if name in ('PLSCanonical', 'PLSRegression', 'CCA'):
        y_ = np.vstack([y, 2 * y + rnd.randint(2, size=len(y))])
        y_ = y_.T
    else:
        y_ = y
    set_random_state(regressor)
    regressor.fit(X, y_)
    regressor.predict(X)

      # TODO: find out why PLS and CCA fail. RANSAC is random
      # and furthermore assumes the presence of outliers, hence
      # skipped
    if name not in ('PLSCanonical', 'CCA', 'RANSACRegressor'):
        assert_greater(regressor.score(X, y_), 0.5)


def test_regressor_pickle():
    # Test that estimators can be pickled, and once pickled
    # give the same answer as before.
    regressors = all_estimators(type_filter='regressor')
    X, y = _boston_subset()
=======
def test_regressors():
    regressors = all_estimators(type_filter='regressor')
>>>>>>> 09dc09a1
    # TODO: test with intercept
    # TODO: test with multiple responses
    for name, Regressor in regressors:
<<<<<<< HEAD
        if name in dont_test:
            continue
        yield (check_regressors_pickle, name, Regressor, X,
               multioutput_estimator_convert_y_2d(name, y))


def check_regressors_pickle(name, Regressor, X, y):
    if name == 'OrthogonalMatchingPursuitCV':
        # FIXME: This test is unstable on Travis, see issue #3190.
        check_skip_travis()
    rnd = np.random.RandomState(0)
    # catch deprecation warnings
    with warnings.catch_warnings(record=True):
        regressor = Regressor()
    if not hasattr(regressor, 'alphas') and hasattr(regressor, 'alpha'):
        # linear regressors need to set alpha, but not generalized CV ones
        regressor.alpha = 0.01

    if name in ('PLSCanonical', 'PLSRegression', 'CCA'):
        y_ = np.vstack([y, 2 * y + rnd.randint(2, size=len(y))])
        y_ = y_.T
    else:
        y_ = y
    regressor.fit(X, y_)
    y_pred = regressor.predict(X)
    # store old predictions
    pickled_regressor = pickle.dumps(regressor)
    unpickled_regressor = pickle.loads(pickled_regressor)
    pickled_y_pred = unpickled_regressor.predict(X)
    assert_array_almost_equal(pickled_y_pred, y_pred)
=======
        # basic testing
        yield check_regressors_train, name, Regressor
        yield check_regressor_data_not_an_array, name, Regressor
        yield check_estimators_partial_fit_n_features, name, Regressor
        # Test that estimators can be pickled, and once pickled
        # give the same answer as before.
        yield check_regressors_pickle, name, Regressor
        if name != 'CCA':
            # check that the regressor handles int input
            yield check_regressors_int, name, Regressor
        # Test if NotFittedError is raised
        yield check_estimators_unfitted, name, Regressor
>>>>>>> 09dc09a1


def test_configure():
    # Smoke test the 'configure' step of setup, this tests all the
    # 'configure' functions in the setup.pys in the scikit
    cwd = os.getcwd()
    setup_path = os.path.abspath(os.path.join(sklearn.__path__[0], '..'))
    setup_filename = os.path.join(setup_path, 'setup.py')
    if not os.path.exists(setup_filename):
        return
    try:
        os.chdir(setup_path)
        old_argv = sys.argv
        sys.argv = ['setup.py', 'config']
        clean_warning_registry()
        with warnings.catch_warnings():
            # The configuration spits out warnings when not finding
            # Blas/Atlas development headers
            warnings.simplefilter('ignore', UserWarning)
            if PY3:
                with open('setup.py') as f:
                    exec(f.read(), dict(__name__='__main__'))
            else:
                execfile('setup.py', dict(__name__='__main__'))
    finally:
        sys.argv = old_argv
        os.chdir(cwd)


def test_class_weight_classifiers():
    # test that class_weight works and that the semantics are consistent
    classifiers = all_estimators(type_filter='classifier')

    clean_warning_registry()
    with warnings.catch_warnings(record=True):
        classifiers = [c for c in classifiers
                       if 'class_weight' in c[1]().get_params().keys()]

    for name, Classifier in classifiers:
        if name == "NuSVC":
            # the sparse version has a parameter that doesn't do anything
            continue
        if name.endswith("NB"):
            # NaiveBayes classifiers have a somewhat different interface.
            # FIXME SOON!
            continue
        yield check_class_weight_classifiers, name, Classifier


def test_class_weight_auto_classifiers():
    """Test that class_weight="auto" improves f1-score"""

    # This test is broken; its success depends on:
    # * a rare fortuitous RNG seed for make_classification; and
    # * the use of binary F1 over a seemingly arbitrary positive class for two
    #   datasets, and weighted average F1 for the third.
    # Its expectations need to be clarified and reimplemented.
    raise SkipTest('This test requires redefinition')

    classifiers = all_estimators(type_filter='classifier')

    clean_warning_registry()
    with warnings.catch_warnings(record=True):
        classifiers = [c for c in classifiers
                       if 'class_weight' in c[1]().get_params().keys()]

    for n_classes, weights in zip([2, 3], [[.8, .2], [.8, .1, .1]]):
        # create unbalanced dataset
        X, y = make_classification(n_classes=n_classes, n_samples=200,
                                   n_features=10, weights=weights,
                                   random_state=0, n_informative=n_classes)
        X = StandardScaler().fit_transform(X)
        X_train, X_test, y_train, y_test = train_test_split(X, y, test_size=.5,
                                                            random_state=0)
        for name, Classifier in classifiers:
            if (name != "NuSVC"
                # the sparse version has a parameter that doesn't do anything
                    and not name.startswith("RidgeClassifier")
                    # RidgeClassifier behaves unexpected
                    # FIXME!
                    and not name.endswith("NB")):
                # NaiveBayes classifiers have a somewhat different interface.
                # FIXME SOON!
                yield (check_class_weight_auto_classifiers, name, Classifier,
                       X_train, y_train, X_test, y_test, weights)


def test_class_weight_auto_linear_classifiers():
    classifiers = all_estimators(type_filter='classifier')

    clean_warning_registry()
    with warnings.catch_warnings(record=True):
        linear_classifiers = [
            (name, clazz)
            for name, clazz in classifiers
            if 'class_weight' in clazz().get_params().keys()
               and issubclass(clazz, LinearClassifierMixin)]

    for name, Classifier in linear_classifiers:
        if name == "LogisticRegressionCV":
            # Contrary to RidgeClassifierCV, LogisticRegressionCV use actual
            # CV folds and fit a model for each CV iteration before averaging
            # the coef. Therefore it is expected to not behave exactly as the
            # other linear model.
            continue
        yield check_class_weight_auto_linear_classifier, name, Classifier


@ignore_warnings
def test_import_all_consistency():
    # Smoke test to check that any name in a __all__ list is actually defined
    # in the namespace of the module or package.
    pkgs = pkgutil.walk_packages(path=sklearn.__path__, prefix='sklearn.',
                                 onerror=lambda _: None)
    submods = [modname for _, modname, _ in pkgs]
    for modname in submods + ['sklearn']:
        if ".tests." in modname:
            continue
        package = __import__(modname, fromlist="dummy")
        for name in getattr(package, '__all__', ()):
            if getattr(package, name, None) is None:
                raise AttributeError(
                    "Module '{0}' has no attribute '{1}'".format(
                        modname, name))


def test_root_import_all_completeness():
    EXCEPTIONS = ('utils', 'tests', 'base', 'setup')
    for _, modname, _ in pkgutil.walk_packages(path=sklearn.__path__,
                                               onerror=lambda _: None):
        if '.' in modname or modname.startswith('_') or modname in EXCEPTIONS:
<<<<<<< HEAD
            continue
        assert_in(modname, sklearn.__all__)


def test_sparsify_estimators():
    """Test if predict with sparsified estimators works.

    Tests regression, binary classification, and multi-class classification.
    """
    estimators = all_estimators()
    X = np.array([[-2, -1], [-1, -1], [-1, -2], [1, 1], [1, 2], [2, 1]])
    y = [1, 1, 1, 2, 2, 2]

    # test regression and binary classification
    for name, Estimator in estimators:
        try:
            Estimator.sparsify
        except:
            continue
        yield check_sparsify_binary_classifier, name, Estimator, X, y

    # test multiclass classification
    classifiers = all_estimators(type_filter='classifier')
    y[-1] = 3  # make multi-class
    for name, Classifier in classifiers:
        try:
            Classifier.sparsify
        except:
=======
>>>>>>> 09dc09a1
            continue
        assert_in(modname, sklearn.__all__)


def test_non_transformer_estimators_n_iter():
    # Test that all estimators of type which are non-transformer
    # and which have an attribute of max_iter, return the attribute
    # of n_iter atleast 1.
    for est_type in ['regressor', 'classifier', 'cluster']:
        regressors = all_estimators(type_filter=est_type)
        for name, Estimator in regressors:
            # LassoLars stops early for the default alpha=1.0 for
            # the iris dataset.
            if name == 'LassoLars':
                estimator = Estimator(alpha=0.)
            else:
                estimator = Estimator()
            if hasattr(estimator, "max_iter"):
                # These models are dependent on external solvers like
                # libsvm and accessing the iter parameter is non-trivial.
                if name in (['Ridge', 'SVR', 'NuSVR', 'NuSVC',
                             'RidgeClassifier', 'SVC', 'RandomizedLasso',
                             'LogisticRegressionCV']):
                    continue

                # Tested in test_transformer_n_iter below
                elif (name in CROSS_DECOMPOSITION or
                      name in ['LinearSVC', 'LogisticRegression']):
                    continue

                else:
                    # Multitask models related to ENet cannot handle
                    # if y is mono-output.
                    yield (check_non_transformer_estimators_n_iter,
                           name, estimator, 'Multi' in name)


def test_transformer_n_iter():
    transformers = all_estimators(type_filter='transformer')
    for name, Estimator in transformers:
        estimator = Estimator()
        # Dependent on external solvers and hence accessing the iter
        # param is non-trivial.
        external_solver = ['Isomap', 'KernelPCA', 'LocallyLinearEmbedding',
                           'RandomizedLasso', 'LogisticRegressionCV']

<<<<<<< HEAD
    # pickle and unpickle with sparse coef_
    est = pickle.loads(pickle.dumps(est))
    assert_true(sparse.issparse(est.coef_))
    pred = est.predict(X)
    assert_array_equal(pred, pred_orig)


def check_estimators_not_an_array(name, Estimator, X, y):
    if name in ('CCA', '_PLS', 'PLSCanonical', 'PLSRegression'):
        raise SkipTest
    # catch deprecation warnings
    with warnings.catch_warnings(record=True):
        # separate estimators to control random seeds
        regressor_1 = Estimator()
        regressor_2 = Estimator()
    set_random_state(regressor_1)
    set_random_state(regressor_2)

    y_ = NotAnArray(np.asarray(y))

    # fit
    regressor_1.fit(X, y_)
    pred1 = regressor_1.predict(X)
    regressor_2.fit(X, y)
    pred2 = regressor_2.predict(X)
    assert_array_almost_equal(pred1, pred2, 2, name)


def test_regressors_not_an_array():
    regressors = all_estimators(type_filter='regressor')
    X, y = _boston_subset(n_samples=50)
    X = StandardScaler().fit_transform(X)

    for name, Regressor in regressors:
        if name in dont_test:
            continue
        yield (check_estimators_not_an_array, name, Regressor, X,
               multioutput_estimator_convert_y_2d(name, y))


def test_classifiers_not_an_array():
    classifiers = all_estimators(type_filter='classifier')
    X = np.array([[3, 0], [0, 1], [0, 2], [1, 1], [1, 2], [2, 1]])
    y = [1, 1, 1, 2, 2, 2]

    for name, Classifier in classifiers:
        if name in dont_test:
            continue
        yield (check_estimators_not_an_array, name, Classifier, X,
               multioutput_estimator_convert_y_2d(name, y))

=======
        if hasattr(estimator, "max_iter") and name not in external_solver:
            yield check_transformer_n_iter, name, estimator
>>>>>>> 09dc09a1
<|MERGE_RESOLUTION|>--- conflicted
+++ resolved
@@ -11,7 +11,6 @@
 import warnings
 import sys
 import pkgutil
-import struct
 
 from sklearn.externals.six import PY3
 from sklearn.externals.six.moves import zip
@@ -20,10 +19,6 @@
 from sklearn.utils.testing import assert_greater
 from sklearn.utils.testing import assert_in
 from sklearn.utils.testing import SkipTest
-<<<<<<< HEAD
-from sklearn.utils.testing import check_skip_travis
-=======
->>>>>>> 09dc09a1
 from sklearn.utils.testing import ignore_warnings
 
 import sklearn
@@ -70,32 +65,12 @@
     CROSS_DECOMPOSITION)
 
 
-<<<<<<< HEAD
-class NotAnArray(object):
-    " An object that is convertable to an array"
-
-    def __init__(self, data):
-        self.data = data
-
-    def __array__(self, dtype=None):
-        return self.data
-
-
-def multioutput_estimator_convert_y_2d(name, y):
-    # Estimators in mono_output_task_error raise ValueError if y is of 1-D
-    # Convert into a 2-D y for those estimators.
-    if name in (['MultiTaskElasticNetCV', 'MultiTaskLassoCV',
-                 'MultiTaskLasso', 'MultiTaskElasticNet']):
-        return y[:, np.newaxis]
-    return y
-=======
 def test_all_estimator_no_base_class():
     # test that all_estimators doesn't find abstract classes.
     for name, Estimator in all_estimators():
         msg = ("Base estimators such as {0} should not be included"
                " in all_estimators").format(name)
         assert_false(name.lower().startswith('base'), msg=msg)
->>>>>>> 09dc09a1
 
 
 def test_all_estimators():
@@ -120,55 +95,10 @@
             continue
         if name.endswith("HMM") or name.startswith("_"):
             continue
-<<<<<<< HEAD
-        yield check_transformer, name, Transformer, X, y
-
-
-def _is_32bit():
-    """Detect if process is 32bit Python."""
-    return struct.calcsize('P') * 8 == 32
-
-
-def check_transformer(name, Transformer, X, y):
-    if name in ('CCA', 'LocallyLinearEmbedding', 'KernelPCA') and _is_32bit():
-        # Those transformers yield non-deterministic output when executed on
-        # a 32bit Python. The same transformers are stable on 64bit Python.
-        # FIXME: try to isolate a minimalistic reproduction case only depending
-        # on numpy & scipy and/or maybe generate a test dataset that does not
-        # cause such unstable behaviors.
-        msg = name + ' is non deterministic on 32bit Python'
-        raise SkipTest(msg)
-
-    n_samples, n_features = X.shape
-    # catch deprecation warnings
-    with warnings.catch_warnings(record=True):
-        transformer = Transformer()
-    set_random_state(transformer)
-    if hasattr(transformer, 'compute_importances'):
-        transformer.compute_importances = True
-
-    if name == 'SelectKBest':
-        # SelectKBest has a default of k=10
-        # which is more feature than we have.
-        transformer.k = 1
-    elif name in ['GaussianRandomProjection',
-                  'SparseRandomProjection']:
-        # Due to the jl lemma and very few samples, the number
-        # of components of the random matrix projection will be greater
-        # than the number of features.
-        # So we impose a smaller number (avoid "auto" mode)
-        transformer.n_components = 1
-    elif name == "MiniBatchDictionaryLearning":
-        transformer.set_params(n_iter=5)    # default = 1000
-
-    elif name == "KernelPCA":
-        transformer.remove_zero_eig = False
-=======
         if name not in CROSS_DECOMPOSITION:
             yield check_estimators_dtypes, name, Estimator
             yield check_fit_score_takes_y, name, Estimator
             yield check_dtype_object, name, Estimator
->>>>>>> 09dc09a1
 
             # Check that all estimator yield informative messages when
             # trained on empty datasets
@@ -251,191 +181,11 @@
         yield check_estimators_unfitted, name, Classifier
 
 
-<<<<<<< HEAD
-def test_classifiers_pickle():
-    # test if classifiers do something sensible on training set
-    # also test all shapes / shape errors
-    classifiers = all_estimators(type_filter='classifier')
-    X_m, y_m = make_blobs(random_state=0)
-    X_m, y_m = shuffle(X_m, y_m, random_state=7)
-    X_m = StandardScaler().fit_transform(X_m)
-    # generate binary problem from multi-class one
-    y_b = y_m[y_m != 2]
-    X_b = X_m[y_m != 2]
-    for (X, y) in [(X_m, y_m), (X_b, y_b)]:
-        # do it once with binary, once with multiclass
-        n_samples, n_features = X.shape
-        for name, Classifier in classifiers:
-            if name in dont_test:
-                continue
-            if name in ['MultinomialNB', 'BernoulliNB']:
-                # TODO also test these!
-                continue
-            yield check_classifiers_pickle, name, Classifier, X, y
-
-
-def check_classifiers_pickle(name, Classifier, X, y):
-    # catch deprecation warnings
-    with warnings.catch_warnings(record=True):
-        classifier = Classifier()
-    # raises error on malformed input for fit
-    assert_raises(ValueError, classifier.fit, X, y[:-1])
-
-    # fit
-    classifier.fit(X, y)
-    y_pred = classifier.predict(X)
-    pickled_classifier = pickle.dumps(classifier)
-    unpickled_classifier = pickle.loads(pickled_classifier)
-    pickled_y_pred = unpickled_classifier.predict(X)
-
-    assert_array_almost_equal(pickled_y_pred, y_pred)
-
-
-BOSTON = None
-
-
-def _boston_subset(n_samples=200):
-    global BOSTON
-    if BOSTON is None:
-        boston = load_boston()
-        X, y = boston.data, boston.target
-        X, y = shuffle(X, y, random_state=0)
-        X, y = X[:n_samples], y[:n_samples]
-        X = StandardScaler().fit_transform(X)
-        BOSTON = X, y
-    return BOSTON
-
-
-def test_regressors_int():
-    # test if regressors can cope with integer labels (by converting them to
-    # float)
-    regressors = all_estimators(type_filter='regressor')
-    X, _ = _boston_subset()
-    X = X[:50]
-    rnd = np.random.RandomState(0)
-    y = rnd.randint(3, size=X.shape[0])
-    for name, Regressor in regressors:
-        if name in dont_test or name in ('CCA'):
-            continue
-        elif name in ('OrthogonalMatchingPursuitCV'):
-            # FIXME: This test is unstable on Travis, see issue #3190.
-            check_skip_travis()
-        yield (check_regressors_int, name, Regressor, X,
-               multioutput_estimator_convert_y_2d(name, y))
-
-
-def check_regressors_int(name, Regressor, X, y):
-    rnd = np.random.RandomState(0)
-    # catch deprecation warnings
-    with warnings.catch_warnings(record=True):
-        # separate estimators to control random seeds
-        regressor_1 = Regressor()
-        regressor_2 = Regressor()
-    set_random_state(regressor_1)
-    set_random_state(regressor_2)
-
-    if name in ('_PLS', 'PLSCanonical', 'PLSRegression'):
-        y_ = np.vstack([y, 2 * y + rnd.randint(2, size=len(y))])
-        y_ = y_.T
-    else:
-        y_ = y
-
-    # fit
-    regressor_1.fit(X, y_)
-    pred1 = regressor_1.predict(X)
-    regressor_2.fit(X, y_.astype(np.float))
-    pred2 = regressor_2.predict(X)
-    assert_array_almost_equal(pred1, pred2, 2, name)
-
-
-def test_regressors_train():
+def test_regressors():
     regressors = all_estimators(type_filter='regressor')
     # TODO: test with intercept
     # TODO: test with multiple responses
-    X, y = _boston_subset()
-    y = StandardScaler().fit_transform(y)   # X is already scaled
     for name, Regressor in regressors:
-        if name in dont_test:
-            continue
-        yield (check_regressors_train, name, Regressor, X,
-               multioutput_estimator_convert_y_2d(name, y))
-
-
-def check_regressors_train(name, Regressor, X, y):
-    if name == 'OrthogonalMatchingPursuitCV':
-        # FIXME: This test is unstable on Travis, see issue #3190.
-        check_skip_travis()
-    rnd = np.random.RandomState(0)
-    # catch deprecation warnings
-    with warnings.catch_warnings(record=True):
-        regressor = Regressor()
-    if not hasattr(regressor, 'alphas') and hasattr(regressor, 'alpha'):
-        # linear regressors need to set alpha, but not generalized CV ones
-        regressor.alpha = 0.01
-
-    # raises error on malformed input for fit
-    assert_raises(ValueError, regressor.fit, X, y[:-1])
-    # fit
-    if name in ('PLSCanonical', 'PLSRegression', 'CCA'):
-        y_ = np.vstack([y, 2 * y + rnd.randint(2, size=len(y))])
-        y_ = y_.T
-    else:
-        y_ = y
-    set_random_state(regressor)
-    regressor.fit(X, y_)
-    regressor.predict(X)
-
-      # TODO: find out why PLS and CCA fail. RANSAC is random
-      # and furthermore assumes the presence of outliers, hence
-      # skipped
-    if name not in ('PLSCanonical', 'CCA', 'RANSACRegressor'):
-        assert_greater(regressor.score(X, y_), 0.5)
-
-
-def test_regressor_pickle():
-    # Test that estimators can be pickled, and once pickled
-    # give the same answer as before.
-    regressors = all_estimators(type_filter='regressor')
-    X, y = _boston_subset()
-=======
-def test_regressors():
-    regressors = all_estimators(type_filter='regressor')
->>>>>>> 09dc09a1
-    # TODO: test with intercept
-    # TODO: test with multiple responses
-    for name, Regressor in regressors:
-<<<<<<< HEAD
-        if name in dont_test:
-            continue
-        yield (check_regressors_pickle, name, Regressor, X,
-               multioutput_estimator_convert_y_2d(name, y))
-
-
-def check_regressors_pickle(name, Regressor, X, y):
-    if name == 'OrthogonalMatchingPursuitCV':
-        # FIXME: This test is unstable on Travis, see issue #3190.
-        check_skip_travis()
-    rnd = np.random.RandomState(0)
-    # catch deprecation warnings
-    with warnings.catch_warnings(record=True):
-        regressor = Regressor()
-    if not hasattr(regressor, 'alphas') and hasattr(regressor, 'alpha'):
-        # linear regressors need to set alpha, but not generalized CV ones
-        regressor.alpha = 0.01
-
-    if name in ('PLSCanonical', 'PLSRegression', 'CCA'):
-        y_ = np.vstack([y, 2 * y + rnd.randint(2, size=len(y))])
-        y_ = y_.T
-    else:
-        y_ = y
-    regressor.fit(X, y_)
-    y_pred = regressor.predict(X)
-    # store old predictions
-    pickled_regressor = pickle.dumps(regressor)
-    unpickled_regressor = pickle.loads(pickled_regressor)
-    pickled_y_pred = unpickled_regressor.predict(X)
-    assert_array_almost_equal(pickled_y_pred, y_pred)
-=======
         # basic testing
         yield check_regressors_train, name, Regressor
         yield check_regressor_data_not_an_array, name, Regressor
@@ -448,7 +198,6 @@
             yield check_regressors_int, name, Regressor
         # Test if NotFittedError is raised
         yield check_estimators_unfitted, name, Regressor
->>>>>>> 09dc09a1
 
 
 def test_configure():
@@ -580,37 +329,6 @@
     for _, modname, _ in pkgutil.walk_packages(path=sklearn.__path__,
                                                onerror=lambda _: None):
         if '.' in modname or modname.startswith('_') or modname in EXCEPTIONS:
-<<<<<<< HEAD
-            continue
-        assert_in(modname, sklearn.__all__)
-
-
-def test_sparsify_estimators():
-    """Test if predict with sparsified estimators works.
-
-    Tests regression, binary classification, and multi-class classification.
-    """
-    estimators = all_estimators()
-    X = np.array([[-2, -1], [-1, -1], [-1, -2], [1, 1], [1, 2], [2, 1]])
-    y = [1, 1, 1, 2, 2, 2]
-
-    # test regression and binary classification
-    for name, Estimator in estimators:
-        try:
-            Estimator.sparsify
-        except:
-            continue
-        yield check_sparsify_binary_classifier, name, Estimator, X, y
-
-    # test multiclass classification
-    classifiers = all_estimators(type_filter='classifier')
-    y[-1] = 3  # make multi-class
-    for name, Classifier in classifiers:
-        try:
-            Classifier.sparsify
-        except:
-=======
->>>>>>> 09dc09a1
             continue
         assert_in(modname, sklearn.__all__)
 
@@ -657,59 +375,5 @@
         external_solver = ['Isomap', 'KernelPCA', 'LocallyLinearEmbedding',
                            'RandomizedLasso', 'LogisticRegressionCV']
 
-<<<<<<< HEAD
-    # pickle and unpickle with sparse coef_
-    est = pickle.loads(pickle.dumps(est))
-    assert_true(sparse.issparse(est.coef_))
-    pred = est.predict(X)
-    assert_array_equal(pred, pred_orig)
-
-
-def check_estimators_not_an_array(name, Estimator, X, y):
-    if name in ('CCA', '_PLS', 'PLSCanonical', 'PLSRegression'):
-        raise SkipTest
-    # catch deprecation warnings
-    with warnings.catch_warnings(record=True):
-        # separate estimators to control random seeds
-        regressor_1 = Estimator()
-        regressor_2 = Estimator()
-    set_random_state(regressor_1)
-    set_random_state(regressor_2)
-
-    y_ = NotAnArray(np.asarray(y))
-
-    # fit
-    regressor_1.fit(X, y_)
-    pred1 = regressor_1.predict(X)
-    regressor_2.fit(X, y)
-    pred2 = regressor_2.predict(X)
-    assert_array_almost_equal(pred1, pred2, 2, name)
-
-
-def test_regressors_not_an_array():
-    regressors = all_estimators(type_filter='regressor')
-    X, y = _boston_subset(n_samples=50)
-    X = StandardScaler().fit_transform(X)
-
-    for name, Regressor in regressors:
-        if name in dont_test:
-            continue
-        yield (check_estimators_not_an_array, name, Regressor, X,
-               multioutput_estimator_convert_y_2d(name, y))
-
-
-def test_classifiers_not_an_array():
-    classifiers = all_estimators(type_filter='classifier')
-    X = np.array([[3, 0], [0, 1], [0, 2], [1, 1], [1, 2], [2, 1]])
-    y = [1, 1, 1, 2, 2, 2]
-
-    for name, Classifier in classifiers:
-        if name in dont_test:
-            continue
-        yield (check_estimators_not_an_array, name, Classifier, X,
-               multioutput_estimator_convert_y_2d(name, y))
-
-=======
         if hasattr(estimator, "max_iter") and name not in external_solver:
-            yield check_transformer_n_iter, name, estimator
->>>>>>> 09dc09a1
+            yield check_transformer_n_iter, name, estimator